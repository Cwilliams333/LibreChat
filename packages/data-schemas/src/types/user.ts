--- conflicted
+++ resolved
@@ -30,17 +30,14 @@
   }>;
   expiresAt?: Date;
   termsAccepted?: boolean;
-<<<<<<< HEAD
   promptFavorites?: Types.ObjectId[];
   promptRanking?: Array<{
     promptGroupId: Types.ObjectId;
     order: number;
   }>;
-=======
   personalization?: {
     memories?: boolean;
   };
->>>>>>> d835f483
   createdAt?: Date;
   updatedAt?: Date;
 }
