--- conflicted
+++ resolved
@@ -53,14 +53,10 @@
   const showButtons = activePanel === Panel.builder;
 
   return (
-<<<<<<< HEAD
-    <div className="mx-1 mb-1 flex w-full flex-col gap-2">
-      {showButtons && <AdvancedButton setActivePanel={setActivePanel} />}
-=======
+
     <div className="mb-1 flex w-full flex-col gap-2">
       {showButtons && <AdvancedButton setActivePanel={setActivePanel} />}
       {showButtons && agent_id && <VersionButton setActivePanel={setActivePanel} />}
->>>>>>> b64265e5
       {user?.role === SystemRoles.ADMIN && showButtons && <AdminSettings />}
       {/* Context Button */}
       <div className="flex items-center justify-end gap-2">
